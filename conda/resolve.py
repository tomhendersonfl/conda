--- conflicted
+++ resolved
@@ -660,9 +660,9 @@
 
         return result
 
-<<<<<<< HEAD
     def solve2(self, specs, features, installed=(), guess=True, alg='BDD',
-        returnall=False, minimal_hint=False, unsat_only=False, update_deps=True):
+        returnall=False, minimal_hint=False, unsat_only=False, update_deps=True,
+        try_max_only=None):
         log.debug("Solving for %s" % str(specs))
         log.debug("Features: %s" % str(features))
         log.debug("Installed: %s" % str(installed))
@@ -672,30 +672,13 @@
         installed_dists = {pkg: Package(pkg, self.index[pkg]) for pkg in
             installed if pkg in self.index}
 
-        if update_deps: # This algorithm doesn't support update_deps=False
-            # First try doing it the "old way", i.e., just look at the most recent
-            # version of each package from the specs. This doesn't handle the more
-            # complicated cases that the pseudo-boolean solver does, but it's also
-            # much faster when it does work.
-=======
-    def solve2(self, specs, features, guess=True, alg='BDD',
-        returnall=False, minimal_hint=False, unsat_only=False, try_max_only=None):
-
-        log.debug("Solving for %s" % str(specs))
-
-        # First try doing it the "old way", i.e., just look at the most recent
-        # version of each package from the specs. This doesn't handle the more
-        # complicated cases that the pseudo-boolean solver does, but it's also
-        # much faster when it does work.
-
         if try_max_only is None:
-            if unsat_only:
+            if unsat_only or update_deps:
                 try_max_only = False
             else:
                 try_max_only = True
 
         if try_max_only:
->>>>>>> 4363233f
             try:
                 dists = self.get_dists(specs, max_only=True)
             except NoPackagesFound:
